import logging
import time as ttime
import warnings
from collections import OrderedDict

import bluesky.plan_stubs as bps
import bluesky.plans as bp  # noqa F401
import botorch
import gpytorch
import h5py
import matplotlib as mpl
import numpy as np
import pandas as pd
import scipy as sp
import torch
from matplotlib import pyplot as plt
from matplotlib.patches import Patch

from .. import utils
from . import acquisition, models

warnings.filterwarnings("ignore", category=botorch.exceptions.warnings.InputDataWarning)

mpl.rc("image", cmap="coolwarm")

DEFAULT_COLOR_LIST = ["dodgerblue", "tomato", "mediumseagreen", "goldenrod"]
DEFAULT_COLORMAP = "turbo"


def default_acquisition_plan(dofs, inputs, dets):
    uid = yield from bp.list_scan(dets, *[_ for items in zip(dofs, np.atleast_2d(inputs).T) for _ in items])
    return uid


def default_digestion_plan(db, uid):
    return db[uid].table()


# let's be specific about our terminology.
#
# dofs: degrees of freedom are things that can change
# inputs: these are the values of the dofs, which may be transformed/normalized
# targets: these are what our model tries to predict from the inputs
# tasks: these are quantities that our self will try to optimize over

MAX_TEST_INPUTS = 2**11

AVAILABLE_ACQFS = {
    "expected_mean": {
        "identifiers": ["em", "expected_mean"],
    },
    "expected_improvement": {
        "identifiers": ["ei", "expected_improvement"],
    },
    "probability_of_improvement": {
        "identifiers": ["pi", "probability_of_improvement"],
    },
    "upper_confidence_bound": {
        "identifiers": ["ucb", "upper_confidence_bound"],
        "default_args": {"beta": 4},
    },
}


class Agent:
    def __init__(
        self,
        active_dofs,
        active_dof_bounds,
        tasks,
        db,
        **kwargs,
    ):
        """
        A Bayesian optimization self.

        Parameters
        ----------
        dofs : iterable of ophyd objects
            The degrees of freedom that the self can control, which determine the output of the model.
        bounds : iterable of lower and upper bounds
            The bounds on each degree of freedom. This should be an array of shape (n_dofs, 2).
        tasks : iterable of tasks
            The tasks which the self will try to optimize.
        acquisition : Bluesky plan generator that takes arguments (dofs, inputs, dets)
            A plan that samples the beamline for some given inputs.
        digestion : function that takes arguments (db, uid)
            A function to digest the output of the acquisition.
        db : A databroker instance.
        """

        self.active_dofs = list(np.atleast_1d(active_dofs))
        self.passive_dofs = list(np.atleast_1d(kwargs.get("passive_dofs", [])))

        for dof in self.dofs:
            dof.kind = "hinted"

        self.active_dof_bounds = np.atleast_2d(active_dof_bounds).astype(float)
        self.tasks = np.atleast_1d(tasks)
        self.db = db

        self.verbose = kwargs.get("verbose", False)
        self.ignore_acquisition_errors = kwargs.get("ignore_acquisition_errors", False)

        self.initialization = kwargs.get("initialization", None)
        self.acquisition_plan = kwargs.get("acquisition_plan", default_acquisition_plan)
        self.digestion = kwargs.get("digestion", default_digestion_plan)

        self.decoherence = kwargs.get("decoherence", False)

        self.tolerate_acquisition_errors = kwargs.get("tolerate_acquisition_errors", True)

        self.acquisition = acquisition.Acquisition()

        self.dets = np.atleast_1d(kwargs.get("detectors", []))

        for i, task in enumerate(self.tasks):
            task.index = i

        self.n_tasks = len(self.tasks)

        self.training_iter = kwargs.get("training_iter", 256)

        # make some test points for sampling

        self.normalized_test_active_inputs = utils.normalized_sobol_sampler(
            n=MAX_TEST_INPUTS, d=self.n_active_dofs
        )

        n_per_active_dim = int(np.power(MAX_TEST_INPUTS, 1 / self.n_active_dofs))

        self.normalized_test_active_inputs_grid = np.swapaxes(
            np.r_[np.meshgrid(*self.n_active_dofs * [np.linspace(0, 1, n_per_active_dim)])], 0, -1
        )

        self.table = pd.DataFrame()

        self._initialized = False
        self._train_models = True

        self.a_priori_hypers = None

    def normalize_active_inputs(self, x):
        return (x - self.active_dof_bounds.min(axis=1)) / self.active_dof_bounds.ptp(axis=1)

    def unnormalize_active_inputs(self, x):
        return x * self.active_dof_bounds.ptp(axis=1) + self.active_dof_bounds.min(axis=1)

    def active_inputs_sampler(self, n=MAX_TEST_INPUTS):
        """
        Returns $n$ quasi-randomly sampled inputs in the bounded parameter space
        """
        return self.unnormalize_active_inputs(utils.normalized_sobol_sampler(n, self.n_active_dofs))

    @property
    def dofs(self):
        return np.append(self.active_dofs, self.passive_dofs)

    @property
    def n_active_dofs(self):
        return len(self.active_dofs)

    @property
    def n_passive_dofs(self):
        return len(self.passive_dofs)

    @property
    def n_dofs(self):
        return self.n_active_dofs + self.n_passive_dofs

    @property
    def test_active_inputs(self):
        """
        A static, quasi-randomly sampled set of test active inputs.
        """
        return self.unnormalize_active_inputs(self.normalized_test_active_inputs)

    @property
    def test_active_inputs_grid(self):
        """
        A static, gridded set of test active inputs.
        """
        return self.unnormalize_active_inputs(self.normalized_test_active_inputs_grid)

    # @property
    # def input_transform(self):
    #     return botorch.models.transforms.input.Normalize(d=self.n_dofs)

    @property
    def input_transform(self):
        coefficient = torch.tensor(self.dof_bounds.ptp(axis=1)).unsqueeze(0)
        offset = torch.tensor(self.dof_bounds.min(axis=1)).unsqueeze(0)
        return botorch.models.transforms.input.AffineInputTransform(
            d=self.n_dofs, coefficient=coefficient, offset=offset
        )

    def save_data(self, filepath="./self_data.h5"):
        """
        Save the sampled inputs and targets of the self to a file, which can be used
        to initialize a future self.
        """

        self.table.to_hdf(filepath, key="table")

    def forget(self, index):
        self.tell(new_table=self.table.drop(index=index), append=False)

    def sampler(self, n):
        """
        Returns $n$ quasi-randomly sampled points on the [0,1] ^ n_active_dof hypercube using Sobol sampling.
        """
        min_power_of_two = 2 ** int(np.ceil(np.log(n) / np.log(2)))
        subset = np.random.choice(min_power_of_two, size=n, replace=False)
        return sp.stats.qmc.Sobol(d=self.n_active_dofs, scramble=True).random(n=min_power_of_two)[subset]

    def _set_hypers(self, hypers):
        for task in self.tasks:
            task.regressor.load_state_dict(hypers[task.name])
        self.classifier.load_state_dict(hypers["classifier"])

    @property
    def hypers(self):
        hypers = {"classifier": {}}
        for key, value in self.classifier.state_dict().items():
            hypers["classifier"][key] = value
        for task in self.tasks:
            hypers[task.name] = {}
            for key, value in task.regressor.state_dict().items():
                hypers[task.name][key] = value

        return hypers

    def save_hypers(self, filepath):
        hypers = self.hypers
        with h5py.File(filepath, "w") as f:
            for model_key in hypers.keys():
                f.create_group(model_key)
                for param_key, param_value in hypers[model_key].items():
                    f[model_key].create_dataset(param_key, data=param_value)

    @staticmethod
    def load_hypers(filepath):
        hypers = {}
        with h5py.File(filepath, "r") as f:
            for model_key in f.keys():
                hypers[model_key] = OrderedDict()
                for param_key, param_value in f[model_key].items():
                    hypers[model_key][param_key] = torch.tensor(np.atleast_1d(param_value[()]))
        return hypers

    def initialize(
        self,
        acqf=None,
        n_init=4,
        data=None,
        hypers=None,
    ):
        """
        An initialization plan for the self.
        This must be run before the self can learn.
        It should be passed to a Bluesky RunEngine.
        """

        # experiment-specific stuff
        if self.initialization is not None:
            yield from self.initialization()

        if hypers is not None:
            self.a_priori_hypers = self.load_hypers(hypers)

        if data is not None:
            if type(data) == str:
                self.tell(new_table=pd.read_hdf(data, key="table"))
            else:
                self.tell(new_table=data)

        # now let's get bayesian
        elif acqf in ["qr"]:
            yield from self.learn("qr", n_iter=1, n_per_iter=n_init, route=True)

        else:
            raise Exception(
                """Could not initialize model! Either load a table, or specify an acqf from:
['qr']."""
            )

        self._initialized = True

    def tell(self, new_table=None, append=True, train=True, **kwargs):
        """
        Inform the self about new inputs and targets for the model.
        """

        new_table = pd.DataFrame() if new_table is None else new_table

        self.table = pd.concat([self.table, new_table]) if append else new_table

        self.table.loc[:, "total_fitness"] = self.table.loc[:, self.task_names].fillna(-np.inf).sum(axis=1)
        self.table.index = np.arange(len(self.table))

        skew_dims = [tuple(np.arange(self.n_active_dofs))]

        if not train:
            hypers = self.hypers

        for task in self.tasks:
            task.targets = self.targets.loc[:, task.name]

            task.feasibility = self.feasible_for_all_tasks

            if not task.feasibility.sum() >= 2:
                raise ValueError("There must be at least two feasible data points per task!")

<<<<<<< HEAD
            train_inputs = torch.tensor(self.inputs.loc[task.feasibility].values).double().unsqueeze(0)
            train_targets = (
                torch.tensor(task.targets.loc[task.feasibility].values).double().unsqueeze(0).unsqueeze(-1)
            )
=======
            train_inputs = torch.tensor(self.inputs.loc[task.feasibility == 1].values).double().unsqueeze(0)
            train_targets = torch.tensor(task.targets.loc[task.feasibility == 1].values).double().unsqueeze(0).unsqueeze(-1)
>>>>>>> cd426f3f

            if train_inputs.ndim == 1:
                train_inputs = train_inputs.unsqueeze(-1)
            if train_targets.ndim == 1:
                train_targets = train_targets.unsqueeze(-1)

            likelihood = gpytorch.likelihoods.GaussianLikelihood(
                noise_constraint=gpytorch.constraints.Interval(
                    torch.tensor(task.MIN_NOISE_LEVEL).square(),
                    torch.tensor(task.MAX_NOISE_LEVEL).square(),
                ),
            ).double()

            task.regressor = models.LatentGP(
                train_inputs=train_inputs,
                train_targets=train_targets,
                likelihood=likelihood,
                skew_dims=skew_dims,
                input_transform=self.input_transform,
                outcome_transform=botorch.models.transforms.outcome.Standardize(m=1, batch_shape=torch.Size((1,))),
            ).double()

            task.regressor_mll = gpytorch.mlls.ExactMarginalLogLikelihood(task.regressor.likelihood, task.regressor)

        log_feas_prob_weight = np.sqrt(np.sum(np.nanvar(self.targets.values, axis=0) * np.square(self.task_weights)))

        self.task_scalarization = botorch.acquisition.objective.ScalarizedPosteriorTransform(
            weights=torch.tensor([*[task.weight for task in self.tasks], log_feas_prob_weight]).double(),
            offset=0,
        )

        dirichlet_likelihood = gpytorch.likelihoods.DirichletClassificationLikelihood(
            torch.as_tensor(self.feasible_for_all_tasks.values).long(), learn_additional_noise=True
        ).double()

        self.classifier = models.LatentDirichletClassifier(
            train_inputs=torch.tensor(self.inputs.values).double(),
            train_targets=dirichlet_likelihood.transformed_targets.transpose(-1, -2).double(),
            skew_dims=skew_dims,
            likelihood=dirichlet_likelihood,
            input_transform=self.input_transform,
        ).double()

        self.classifier_mll = gpytorch.mlls.ExactMarginalLogLikelihood(self.classifier.likelihood, self.classifier)

        self.feas_model = botorch.models.deterministic.GenericDeterministicModel(
            f=lambda X: -self.classifier.log_prob(X).square()
        )

<<<<<<< HEAD
        if self.a_priori_hypers is not None:
            self._set_hypers(self.a_priori_hypers)
        elif not train:
            self._set_hypers(hypers)
        else:
            self.train_models()
=======
        self.fit_models()

        self.targets_model = botorch.models.model_list_gp_regression.ModelListGP(*[task.regressor for task in self.tasks])
>>>>>>> cd426f3f

        self.task_model = botorch.models.model.ModelList(*[task.regressor for task in self.tasks], self.feas_model)

    def train_models(self, **kwargs):
        t0 = ttime.monotonic()
        for task in self.tasks:
            botorch.fit.fit_gpytorch_mll(task.regressor_mll, **kwargs)
        botorch.fit.fit_gpytorch_mll(self.classifier_mll, **kwargs)
        if self.verbose:
            print(f"trained models in {ttime.monotonic() - t0:.02f} seconds")

    def get_acquisition_function(self, acqf_identifier="ei", return_metadata=False, acqf_args={}, **kwargs):
        if not self._initialized:
<<<<<<< HEAD
            raise RuntimeError(
                f'Can\'t construct acquisition function "{acqf_identifier}" (the self is not initialized!)'
            )
=======
            raise RuntimeError(f'Can\'t construct acquisition function "{acqf_name}" (the agent is not initialized!)')
>>>>>>> cd426f3f

        if acqf_identifier.lower() in AVAILABLE_ACQFS["expected_improvement"]["identifiers"]:
            acqf = botorch.acquisition.analytic.LogExpectedImprovement(
                self.task_model,
                best_f=self.best_sum_of_tasks,
                posterior_transform=self.task_scalarization,
                **kwargs,
            )
            acqf_meta = {"name": "expected improvement", "args": {}}

        elif acqf_identifier.lower() in AVAILABLE_ACQFS["probability_of_improvement"]["identifiers"]:
            acqf = botorch.acquisition.analytic.LogProbabilityOfImprovement(
                self.task_model,
                best_f=self.best_sum_of_tasks,
                posterior_transform=self.task_scalarization,
                **kwargs,
            )
            acqf_meta = {"name": "probability of improvement", "args": {}}

        elif acqf_identifier.lower() in AVAILABLE_ACQFS["expected_mean"]["identifiers"]:
            acqf = botorch.acquisition.analytic.UpperConfidenceBound(
                self.task_model,
                beta=0,
                posterior_transform=self.task_scalarization,
                **kwargs,
            )
            acqf_meta = {"name": "expected mean"}

        elif acqf_identifier.lower() in AVAILABLE_ACQFS["upper_confidence_bound"]["identifiers"]:
            beta = AVAILABLE_ACQFS["upper_confidence_bound"]["default_args"]["beta"]
            acqf = botorch.acquisition.analytic.UpperConfidenceBound(
                self.task_model,
                beta=beta,
                posterior_transform=self.task_scalarization,
                **kwargs,
            )
            acqf_meta = {"name": "upper confidence bound", "args": {"beta": beta}}

        else:
            raise ValueError(f'Unrecognized acquisition acqf_identifier "{acqf_identifier}".')

        return (acqf, acqf_meta) if return_metadata else acqf

    def ask(self, acqf_identifier="ei", n=1, route=True, return_metadata=False):
        if acqf_identifier.lower() == "qr":
            x = self.active_inputs_sampler(n=n)
            acqf_meta = {"name": "quasi-random", "args": {}}

        elif n == 1:
            x, acqf_meta = self.ask_single(acqf_identifier, return_metadata=True)
            return (x, acqf_meta) if return_metadata else x

        elif n > 1:
            for i in range(n):
                x, acqf_meta = self.ask_single(acqf_identifier, return_metadata=True)

                if i < (n - 1):
                    task_samples = [
                        task.regressor.posterior(torch.tensor(x)).sample().item() for task in self.tasks
                    ]
                    fantasy_table = pd.DataFrame(
                        np.append(x, task_samples)[None], columns=[*self.dof_names, *self.task_names]
                    )
                    self.tell(fantasy_table, train=False)

            x = self.active_inputs.iloc[-n:].values

            if n > 1:
                self.forget(self.table.index[-(n - 1) :])

        if route:
            x = x[utils.route(self.read_active_dofs, x)]

        return (x, acqf_meta) if return_metadata else x

    def ask_single(
        self,
        acqf_identifier="ei",
        return_metadata=False,
    ):
        """
        The next $n$ points to sample, recommended by the self.
        """

        t0 = ttime.monotonic()

        acqf, acqf_meta = self.get_acquisition_function(acqf_identifier=acqf_identifier, return_metadata=True)

        BATCH_SIZE = 1
        NUM_RESTARTS = 8
        RAW_SAMPLES = 256

        candidates, _ = botorch.optim.optimize_acqf(
            acq_function=acqf,
            bounds=torch.tensor(self.dof_bounds).T,
            q=BATCH_SIZE,
            num_restarts=NUM_RESTARTS,
            raw_samples=RAW_SAMPLES,  # used for intialization heuristic
        )

        x = candidates.detach().numpy()[..., self.dof_is_active_mask]

        if self.verbose:
            print(f"found point {x} in {ttime.monotonic() - t0:.02f} seconds")

        return (x, acqf_meta) if return_metadata else x

    def acquire(self, active_inputs):
        """
        Acquire and digest according to the self's acquisition and digestion plans.

        This should yield a table of sampled tasks with the same length as the sampled inputs.
        """
        try:
            uid = yield from self.acquisition_plan(self.dofs, active_inputs, [*self.dets, *self.dofs, *self.passive_dofs])

            products = self.digestion(self.db, uid)

            # compute the fitness for each task
            for index, entry in products.iterrows():
                for task in self.tasks:
                    products.loc[index, task.name] = task.get_fitness(entry)

        except Exception as error:
            if not self.tolerate_acquisition_errors:
                raise error
            logging.warning(f"Error in acquisition/digestion: {repr(error)}")
            products = pd.DataFrame(active_inputs, columns=self.active_dof_names)
            for task in self.tasks:
                products.loc[:, task.name] = np.nan

        if not len(active_inputs) == len(products):
            raise ValueError("The table returned by the digestion must be the same length as the sampled inputs!")

        return products

    def learn(
        self,
        acqf_identifier,
        n_iter=1,
        n_per_iter=1,
        reuse_hypers=True,
        upsample=1,
        verbose=True,
        plots=[],
        **kwargs,
    ):
        """
        This iterates the learning algorithm, looping over ask -> acquire -> tell.
        It should be passed to a Bluesky RunEngine.
        """

        for iteration in range(n_iter):
            x, acqf_meta = self.ask(n=n_per_iter, acqf_identifier=acqf_identifier, return_metadata=True, **kwargs)

            new_table = yield from self.acquire(x)

            new_table.loc[:, "acqf"] = acqf_meta["name"]

            self.tell(new_table=new_table, reuse_hypers=reuse_hypers)

    def normalize_inputs(self, inputs):
        return (inputs - self.input_bounds.min(axis=1)) / self.input_bounds.ptp(axis=1)

    def unnormalize_inputs(self, X):
        return X * self.input_bounds.ptp(axis=1) + self.input_bounds.min(axis=1)

    def normalize_targets(self, targets):
        return (targets - self.targets_mean) / (1e-20 + self.targets_scale)

    def unnormalize_targets(self, targets):
        return targets * self.targets_scale + self.targets_mean

    @property
    def batch_dimension(self):
        return self.dof_names.index("training_batch") if "training_batch" in self.dof_names else None

    @property
    def test_inputs(self):
<<<<<<< HEAD
        test_passive_inputs = self.read_passive_dofs[None] * np.ones(len(self.test_active_inputs))[..., None]
=======
        test_passive_inputs = self.passive_inputs.values[-1][None] * np.ones(len(self.test_active_inputs))[..., None]
>>>>>>> cd426f3f
        return np.concatenate([self.test_active_inputs, test_passive_inputs], axis=-1)

    @property
    def test_inputs_grid(self):
        test_passive_inputs_grid = self.read_passive_dofs * np.ones(
            (*self.test_active_inputs_grid.shape[:-1], self.n_passive_dofs)
        )
        return np.concatenate([self.test_active_inputs_grid, test_passive_inputs_grid], axis=-1)

    @property
    def inputs(self):
        return self.table.loc[:, self.dof_names].astype(float)

    @property
    def active_inputs(self):
        return self.inputs.loc[:, self.active_dof_names]

    @property
    def passive_inputs(self):
        return self.inputs.loc[:, self.passive_dof_names]

    @property
    def targets(self):
        return self.table.loc[:, self.task_names].astype(float)

    # @property
    # def feasible(self):
    #     with pd.option_context("mode.use_inf_as_null", True):
    #         feasible = ~self.targets.isna()
    #     return feasible

    @property
    def feasible_for_all_tasks(self):
        with pd.option_context("mode.use_inf_as_null", True):
            feasible = ~self.targets.isna().any(axis=1)
            for task in self.tasks:
                if task.min is not None:
                    feasible &= self.targets.loc[:, task.name].values > task.transform(task.min)
        return feasible

    # @property
    # def input_bounds(self):
    #     lower_bound = np.r_[
    #         self.active_dof_bounds[:, 0], np.nanmin(self.passive_inputs.astype(float).values, axis=0)
    #     ]
    #     upper_bound = np.r_[
    #         self.active_dof_bounds[:, 1], np.nanmax(self.passive_inputs.astype(float).values, axis=0)
    #     ]
    #     return np.c_[lower_bound, upper_bound]

    @property
    def targets_mean(self):
        return np.nanmean(self.targets, axis=0)

    @property
    def targets_scale(self):
        return np.nanstd(self.targets, axis=0)

    @property
    def normalized_targets(self):
        return self.normalize_targets(self.targets)

    @property
    def latest_passive_dof_values(self):
        passive_inputs = self.passive_inputs
        return [passive_inputs.loc[passive_inputs.last_valid_index(), col] for col in passive_inputs.columns]

    @property
    def passive_dof_bounds(self):
        # food for thought: should this be the current values, or the latest recorded values?
        # the former leads to weird extrapolation (especially for time), and the latter to some latency.
        # let's go with the second way for now
        return np.outer(self.read_passive_dofs, [1.0, 1.0])

    @property
    def dof_is_active_mask(self):
        return np.r_[np.ones(self.n_active_dofs), np.zeros(self.n_passive_dofs)].astype(bool)

    @property
    def dof_bounds(self):
        return np.r_[self.active_dof_bounds, self.passive_dof_bounds]

    @property
    def read_active_dofs(self):
        return np.array([dof.read()[dof.name]["value"] for dof in self.active_dofs])

    @property
    def read_passive_dofs(self):
        return np.array([dof.read()[dof.name]["value"] for dof in self.passive_dofs])

    @property
    def read_dofs(self):
        return np.r_[self.read_active_dofs, self.read_passive_dofs]

    @property
    def active_dof_names(self):
        return [dof.name for dof in self.active_dofs]

    @property
    def passive_dof_names(self):
        return [dof.name for dof in self.passive_dofs]

    @property
    def dof_names(self):
        return [dof.name for dof in self.dofs]

    @property
    def det_names(self):
        return [det.name for det in self.dets]

    @property
    def target_names(self):
        return [task.name for task in self.tasks]

    @property
    def task_names(self):
        return [task.name for task in self.tasks]

    @property
    def task_weights(self):
        return np.array([task.weight for task in self.tasks])

    @property
    def best_sum_of_tasks(self):
        return self.targets.fillna(-np.inf).sum(axis=1).max()

    @property
    def best_sum_of_tasks_inputs(self):
        return self.inputs[np.nanargmax(self.targets.sum(axis=1))]

    @property
    def go_to(self, inputs):
        yield from bps.mv(*[_ for items in zip(self.dofs, np.atleast_1d(inputs).T) for _ in items])

    @property
    def go_to_best_sum_of_tasks(self):
        yield from self.go_to(self.best_sum_of_tasks_inputs)

    def plot_tasks(self, **kwargs):
        if self.n_active_dofs == 1:
            self._plot_tasks_one_dof(**kwargs)

        else:
            self._plot_tasks_many_dofs(**kwargs)

    def plot_feasibility(self, **kwargs):
        if self.n_active_dofs == 1:
            self._plot_feas_one_dof(**kwargs)

        else:
            self._plot_feas_many_dofs(**kwargs)

    def plot_acquisition(self, **kwargs):
        if self.n_active_dofs == 1:
            self._plot_acq_one_dof(**kwargs)

        else:
            self._plot_acq_many_dofs(**kwargs)

    def _plot_feas_one_dof(self, size=32):
        self.class_fig, self.class_ax = plt.subplots(1, 1, figsize=(4, 4), sharex=True, constrained_layout=True)

        self.class_ax.scatter(self.inputs.values, self.feasible_for_all_tasks.astype(int), s=size)

        x = torch.tensor(self.test_inputs_grid.reshape(-1, self.n_dofs)).double()
        log_prob = self.classifier.log_prob(x).detach().numpy().reshape(self.test_inputs_grid.shape[:-1])

        self.class_ax.plot(self.test_inputs_grid.ravel(), np.exp(log_prob))

        self.class_ax.set_xlim(*self.active_dof_bounds[0])

    def _plot_feas_many_dofs(self, axes=[0, 1], shading="nearest", cmap=DEFAULT_COLORMAP, size=32, gridded=None):
        if gridded is None:
            gridded = self.n_dofs == 2

        self.class_fig, self.class_axes = plt.subplots(
            1, 2, figsize=(8, 4), sharex=True, sharey=True, constrained_layout=True
        )

        for ax in self.class_axes.ravel():
            ax.set_xlabel(self.dofs[axes[0]].name)
            ax.set_ylabel(self.dofs[axes[1]].name)

        data_ax = self.class_axes[0].scatter(
            *self.inputs.values.T[:2], s=size, c=self.feasible_for_all_tasks.astype(int), vmin=0, vmax=1, cmap=cmap
        )

        if gridded:
<<<<<<< HEAD
            x = torch.tensor(self.test_inputs_grid.reshape(-1, self.n_dofs)).double()
            log_prob = self.classifier.log_prob(x).detach().numpy().reshape(self.test_inputs_grid.shape[:-1])
=======
            x = torch.tensor(self.test_inputs_grid.reshape(-1, self.n_dof)).double()
            log_prob = self.dirichlet_classifier.log_prob(x).detach().numpy().reshape(self.test_inputs_grid.shape[:-1])
>>>>>>> cd426f3f

            self.class_axes[1].pcolormesh(
                *np.swapaxes(self.test_inputs_grid, 0, -1),
                np.exp(log_prob).T,
                shading=shading,
                cmap=cmap,
                vmin=0,
                vmax=1,
            )

        else:
            x = torch.tensor(self.test_inputs).double()
            log_prob = self.classifier.log_prob(x).detach().numpy()

            self.class_axes[1].scatter(*x.detach().numpy().T[axes], s=size, c=np.exp(log_prob), vmin=0, vmax=1, cmap=cmap)

        self.class_fig.colorbar(data_ax, ax=self.class_axes[:2], location="bottom", aspect=32, shrink=0.8)

        for ax in self.class_axes.ravel():
            ax.set_xlim(*self.active_dof_bounds[axes[0]])
            ax.set_ylim(*self.active_dof_bounds[axes[1]])

    def _plot_tasks_one_dof(self, size=32, lw=1e0):
        self.task_fig, self.task_axes = plt.subplots(
            self.n_tasks,
            1,
            figsize=(6, 4 * self.n_tasks),
            sharex=True,
            constrained_layout=True,
        )

        self.task_axes = np.atleast_1d(self.task_axes)

        for itask, task in enumerate(self.tasks):
            color = DEFAULT_COLOR_LIST[itask]

            self.task_axes[itask].set_ylabel(task.name)

            task_posterior = task.regressor.posterior(torch.tensor(self.test_inputs_grid).double())
            task_mean = task_posterior.mean.detach().numpy().ravel()
            task_sigma = task_posterior.variance.sqrt().detach().numpy().ravel()

            self.task_axes[itask].scatter(self.inputs.values, task.targets, s=size, color=color)
            self.task_axes[itask].plot(self.test_active_inputs_grid.ravel(), task_mean, lw=lw, color=color)

            for z in [1, 2]:
                self.task_axes[itask].fill_between(
                    self.test_inputs_grid.ravel(),
                    (task_mean - z * task_sigma).ravel(),
                    (task_mean + z * task_sigma).ravel(),
                    lw=lw,
                    color=color,
                    alpha=0.5**z,
                )

            self.task_axes[itask].set_xlim(*self.active_dof_bounds[0])

    def _plot_tasks_many_dofs(self, axes=[0, 1], shading="nearest", cmap=DEFAULT_COLORMAP, gridded=None, size=32):
        if gridded is None:
            gridded = self.n_dofs == 2

        self.task_fig, self.task_axes = plt.subplots(
            self.n_tasks,
            3,
            figsize=(10, 4 * self.n_tasks),
            sharex=True,
            sharey=True,
            constrained_layout=True,
        )

        self.task_axes = np.atleast_2d(self.task_axes)
        self.task_fig.suptitle(f"(x,y)=({self.dofs[axes[0]].name},{self.dofs[axes[1]].name})")

        for itask, task in enumerate(self.tasks):
            task_norm = mpl.colors.Normalize(*np.nanpercentile(task.targets, q=[1, 99]))

            self.task_axes[itask, 0].set_ylabel(task.name)

            self.task_axes[itask, 0].set_title("samples")
            self.task_axes[itask, 1].set_title("posterior mean")
            self.task_axes[itask, 2].set_title("posterior std. dev.")

            data_ax = self.task_axes[itask, 0].scatter(
                *self.inputs.values.T[axes], s=size, c=task.targets, norm=task_norm, cmap=cmap
            )

            x = torch.tensor(self.test_inputs_grid).double() if gridded else torch.tensor(self.test_inputs).double()

            task_posterior = task.regressor.posterior(x)
            task_mean = task_posterior.mean.detach().numpy()  # * task.targets_scale + task.targets_mean
            task_sigma = task_posterior.variance.sqrt().detach().numpy()  # * task.targets_scale

            if gridded:
                self.task_axes[itask, 1].pcolormesh(
                    *np.swapaxes(self.test_inputs_grid, 0, -1),
                    task_mean.reshape(self.test_active_inputs_grid.shape[:-1]).T,
                    shading=shading,
                    cmap=cmap,
                    norm=task_norm,
                )
                sigma_ax = self.task_axes[itask, 2].pcolormesh(
                    *np.swapaxes(self.test_inputs_grid, 0, -1),
                    task_sigma.reshape(self.test_inputs_grid.shape[:-1]).T,
                    shading=shading,
                    cmap=cmap,
                )

            else:
                self.task_axes[itask, 1].scatter(*x.detach().numpy().T[axes], s=size, c=task_mean, norm=task_norm, cmap=cmap)
                sigma_ax = self.task_axes[itask, 2].scatter(*x.detach().numpy().T[axes], s=size, c=task_sigma, cmap=cmap)

            self.task_fig.colorbar(data_ax, ax=self.task_axes[itask, :2], location="bottom", aspect=32, shrink=0.8)
            self.task_fig.colorbar(sigma_ax, ax=self.task_axes[itask, 2], location="bottom", aspect=32, shrink=0.8)

        for ax in self.task_axes.ravel():
            ax.set_xlim(*self.active_dof_bounds[axes[0]])
            ax.set_ylim(*self.active_dof_bounds[axes[1]])

    def _plot_acq_one_dof(self, size=32, lw=1e0, **kwargs):
        acqf_names = np.atleast_1d(kwargs.get("acqf", "ei"))

        self.acq_fig, self.acq_axes = plt.subplots(
            1,
            len(acqf_names),
            figsize=(6 * len(acqf_names), 6),
            sharex=True,
            constrained_layout=True,
        )

        self.acq_axes = np.atleast_1d(self.acq_axes)

        for iacqf, acqf_name in enumerate(acqf_names):
            color = DEFAULT_COLOR_LIST[0]

            acqf, acqf_meta = self.get_acquisition_function(acqf_name, return_metadata=True)

            *grid_shape, dim = self.test_inputs_grid.shape
            x = torch.tensor(self.test_inputs_grid.reshape(-1, 1, dim)).double()
            obj = acqf.forward(x)

            if acqf_name in ["ei", "pi"]:
                obj = obj.exp()

            self.acq_axes[iacqf].set_title(acqf_meta["name"])
            self.acq_axes[iacqf].plot(self.test_active_inputs_grid.ravel(), obj.detach().numpy().ravel(), lw=lw, color=color)

            self.acq_axes[iacqf].set_xlim(*self.active_dof_bounds[0])

    def _plot_acq_many_dofs(self, axes=[0, 1], shading="nearest", cmap=DEFAULT_COLORMAP, gridded=None, size=32, **kwargs):
        acqf_names = np.atleast_1d(kwargs.get("acqf", "ei"))

        self.acq_fig, self.acq_axes = plt.subplots(
            1,
            len(acqf_names),
            figsize=(4 * len(acqf_names), 5),
            sharex=True,
            sharey=True,
            constrained_layout=True,
        )

        if gridded is None:
            gridded = self.n_active_dofs == 2

        self.acq_axes = np.atleast_1d(self.acq_axes)
        self.acq_fig.suptitle(f"(x,y)=({self.dofs[axes[0]].name},{self.dofs[axes[1]].name})")

        for iacqf, acqf_name in enumerate(acqf_names):
            acqf, acqf_meta = self.get_acquisition_function(acqf_name, return_metadata=True)

            if gridded:
                *grid_shape, dim = self.test_inputs_grid.shape
                x = torch.tensor(self.test_inputs_grid.reshape(-1, 1, dim)).double()
                obj = acqf.forward(x)

                if acqf_name in ["ei", "pi"]:
                    obj = obj.exp()

                self.acq_axes[iacqf].set_title(acqf_meta["name"])
                obj_ax = self.acq_axes[iacqf].pcolormesh(
                    *np.swapaxes(self.test_inputs_grid, 0, -1)[axes],
                    obj.detach().numpy().reshape(grid_shape).T,
                    shading=shading,
                    cmap=cmap,
                )

                self.acq_fig.colorbar(obj_ax, ax=self.acq_axes[iacqf], location="bottom", aspect=32, shrink=0.8)

            else:
                *inputs_shape, dim = self.test_inputs.shape
                x = torch.tensor(self.test_inputs.reshape(-1, 1, dim)).double()
                obj = acqf.forward(x)

                if acqf_name in ["ei", "pi"]:
                    obj = obj.exp()

                self.acq_axes[iacqf].set_title(acqf_meta["name"])
                obj_ax = self.acq_axes[iacqf].scatter(
                    x.detach().numpy()[..., axes[0]],
                    x.detach().numpy()[..., axes[1]],
                    c=obj.detach().numpy().reshape(inputs_shape),
                )

                self.acq_fig.colorbar(obj_ax, ax=self.acq_axes[iacqf], location="bottom", aspect=32, shrink=0.8)

        for ax in self.acq_axes.ravel():
            ax.set_xlim(*self.active_dof_bounds[axes[0]])
            ax.set_ylim(*self.active_dof_bounds[axes[1]])

    def inspect_beam(self, index, border=None):
        im = self.images[index]

        x_min, x_max, y_min, y_max, width_x, width_y = self.table.loc[
            index, ["x_min", "x_max", "y_min", "y_max", "width_x", "width_y"]
        ]

        bbx = np.array([x_min, x_max])[[0, 0, 1, 1, 0]]
        bby = np.array([y_min, y_max])[[0, 1, 1, 0, 0]]

        plt.figure()
        plt.imshow(im, cmap="gray_r")
        plt.plot(bbx, bby, lw=4e0, c="r")

        if border is not None:
            plt.xlim(x_min - border * width_x, x_min + border * width_x)
            plt.ylim(y_min - border * width_y, y_min + border * width_y)

    def plot_history(self, x_key="index", show_all_tasks=False):
        x = getattr(self.table, x_key).values

        num_task_plots = 1
        if show_all_tasks:
            num_task_plots = self.n_tasks + 1

        self.n_tasks + 1 if self.n_tasks > 1 else 1

        hist_fig, hist_axes = plt.subplots(
            num_task_plots, 1, figsize=(6, 4 * num_task_plots), sharex=True, constrained_layout=True, dpi=200
        )
        hist_axes = np.atleast_1d(hist_axes)

        unique_strategies, acqf_index, acqf_inverse = np.unique(
            self.table.acqf, return_index=True, return_inverse=True
        )

        sample_colors = np.array(DEFAULT_COLOR_LIST)[acqf_inverse]

        if show_all_tasks:
            for itask, task in enumerate(self.tasks):
                y = task.targets.values
                hist_axes[itask].scatter(x, y, c=sample_colors)
                hist_axes[itask].plot(x, y, lw=5e-1, c="k")
                hist_axes[itask].set_ylabel(task.name)

        y = self.table.total_fitness

        cummax_y = np.array([np.nanmax(y[: i + 1]) for i in range(len(y))])

        hist_axes[-1].scatter(x, y, c=sample_colors)
        hist_axes[-1].plot(x, y, lw=5e-1, c="k")

        hist_axes[-1].plot(x, cummax_y, lw=5e-1, c="k", ls=":")

        hist_axes[-1].set_ylabel("total_fitness")
        hist_axes[-1].set_xlabel(x_key)

        handles = []
        for i_acqf, acqf in enumerate(unique_strategies):
            #        i_acqf = np.argsort(acqf_index)[i_handle]
            handles.append(Patch(color=DEFAULT_COLOR_LIST[i_acqf], label=acqf))
        legend = hist_axes[0].legend(handles=handles, fontsize=8)
        legend.set_title("acquisition function")

    # plot_history(self, x_key="time")

    # plt.savefig("bo-history.pdf", dpi=256)<|MERGE_RESOLUTION|>--- conflicted
+++ resolved
@@ -311,15 +311,10 @@
             if not task.feasibility.sum() >= 2:
                 raise ValueError("There must be at least two feasible data points per task!")
 
-<<<<<<< HEAD
             train_inputs = torch.tensor(self.inputs.loc[task.feasibility].values).double().unsqueeze(0)
             train_targets = (
                 torch.tensor(task.targets.loc[task.feasibility].values).double().unsqueeze(0).unsqueeze(-1)
             )
-=======
-            train_inputs = torch.tensor(self.inputs.loc[task.feasibility == 1].values).double().unsqueeze(0)
-            train_targets = torch.tensor(task.targets.loc[task.feasibility == 1].values).double().unsqueeze(0).unsqueeze(-1)
->>>>>>> cd426f3f
 
             if train_inputs.ndim == 1:
                 train_inputs = train_inputs.unsqueeze(-1)
@@ -369,18 +364,12 @@
             f=lambda X: -self.classifier.log_prob(X).square()
         )
 
-<<<<<<< HEAD
         if self.a_priori_hypers is not None:
             self._set_hypers(self.a_priori_hypers)
         elif not train:
             self._set_hypers(hypers)
         else:
             self.train_models()
-=======
-        self.fit_models()
-
-        self.targets_model = botorch.models.model_list_gp_regression.ModelListGP(*[task.regressor for task in self.tasks])
->>>>>>> cd426f3f
 
         self.task_model = botorch.models.model.ModelList(*[task.regressor for task in self.tasks], self.feas_model)
 
@@ -394,13 +383,9 @@
 
     def get_acquisition_function(self, acqf_identifier="ei", return_metadata=False, acqf_args={}, **kwargs):
         if not self._initialized:
-<<<<<<< HEAD
             raise RuntimeError(
                 f'Can\'t construct acquisition function "{acqf_identifier}" (the self is not initialized!)'
             )
-=======
-            raise RuntimeError(f'Can\'t construct acquisition function "{acqf_name}" (the agent is not initialized!)')
->>>>>>> cd426f3f
 
         if acqf_identifier.lower() in AVAILABLE_ACQFS["expected_improvement"]["identifiers"]:
             acqf = botorch.acquisition.analytic.LogExpectedImprovement(
@@ -580,11 +565,7 @@
 
     @property
     def test_inputs(self):
-<<<<<<< HEAD
         test_passive_inputs = self.read_passive_dofs[None] * np.ones(len(self.test_active_inputs))[..., None]
-=======
-        test_passive_inputs = self.passive_inputs.values[-1][None] * np.ones(len(self.test_active_inputs))[..., None]
->>>>>>> cd426f3f
         return np.concatenate([self.test_active_inputs, test_passive_inputs], axis=-1)
 
     @property
@@ -773,13 +754,8 @@
         )
 
         if gridded:
-<<<<<<< HEAD
             x = torch.tensor(self.test_inputs_grid.reshape(-1, self.n_dofs)).double()
             log_prob = self.classifier.log_prob(x).detach().numpy().reshape(self.test_inputs_grid.shape[:-1])
-=======
-            x = torch.tensor(self.test_inputs_grid.reshape(-1, self.n_dof)).double()
-            log_prob = self.dirichlet_classifier.log_prob(x).detach().numpy().reshape(self.test_inputs_grid.shape[:-1])
->>>>>>> cd426f3f
 
             self.class_axes[1].pcolormesh(
                 *np.swapaxes(self.test_inputs_grid, 0, -1),
